--- conflicted
+++ resolved
@@ -8,13 +8,9 @@
 class ServiceContext(object):
 
     def __init__(self, properties, blocks=None,
-<<<<<<< HEAD
                  block_router_type=None, router_settings=None,
                  service_data=None, block_data=None, all_blocks_data=None,
                  mgmt_signal_handler=None):
-=======
-                 block_router_type=None, router_settings=None):
->>>>>>> 1fc56de1
         """ Initializes information needed for a Service
 
         Arguments:
@@ -32,34 +28,5 @@
         self.properties = properties
         self.blocks = blocks if blocks is not None else {}
         self.block_router_type = block_router_type
-<<<<<<< HEAD
         self.router_settings = router_settings or {}
-
-        # data core components write to for service
-        self.service_data = service_data or {}
-        # data core components write to for all blocks
-        self.all_blocks_data = all_blocks_data or {}
-        # data core components write to for specific blocks
-        self.block_data = block_data or {}
-        self.mgmt_signal_handler = mgmt_signal_handler
-
-    def get_service_data(self):
-        """ Allows to retrieve data saved for the service by core components
-        """
-        return self.service_data
-
-    def get_block_data(self, block_type=None):
-        """ Allows to retrieve data saved for the block by core components
-
-        Arguments:
-            block_type (string): if None, all blocks data set by core
-                components is retrieved, otherwise data is retrieved for
-                the specified block_type, where block_type is a string
-                containing the block namespace
-        """
-        if block_type:
-            return self.block_data.get(block_type)
-        return self.all_blocks_data
-=======
-        self.router_settings = router_settings or {}
->>>>>>> 1fc56de1
+        self.mgmt_signal_handler = mgmt_signal_handler