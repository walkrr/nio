from nio.signal.base import Signal
from nio.properties import IntProperty
from nio.properties import ListProperty
from nio.properties import PropertyHolder
from nio.properties import StringProperty
from nio.types import IntType
from nio.util.support.test_case import NIOTestCaseNoModules


class ContainedClass(PropertyHolder):
    # Note, property name and receiving property have to match
    string_property = StringProperty(default="str")
    int_property = IntProperty(default=5)
    expression_property = StringProperty(default='{{ $value }}')


class ContainerClass(PropertyHolder):
    type_list = ListProperty(IntType, default=[1])
    holder_list = ListProperty(ContainedClass, default=[ContainedClass()])


class TestListProperties(NIOTestCaseNoModules):

    def setUp(self):
        super().setUp()
        # Set up a native object list
        self.type_list_to_use = [1, 2, 3, 4, 5]
        self.invalid_type_list_to_use = ['not an int type']

        # Set up a holder object list
        contained_a = ContainedClass()
        contained_a.string_property = "test_a"
        contained_a.int_property = 1
        contained_a.expression_property = 'expression_a'

        contained_b = ContainedClass()
        contained_b.string_property = "test_b"
        contained_b.int_property = 2
        contained_b.expression_property = 'expression_b'

        self.holder_list_to_use = [contained_a, contained_b, ContainedClass()]

        # Set up a property object list
        prop_a = IntProperty(default=1)
        prop_b = IntProperty(default=2)

        self.prop_list_to_use = [prop_a, prop_b, IntProperty(default=3)]

    def test_nio_type_invalid_value(self):
        """Test when a list has a nio Type with invalid values."""
        container = ContainerClass()
        # Set the invalid list
        container.type_list = self.invalid_type_list_to_use
        with self.assertRaises(TypeError):
            container.type_list()

    def test_nio_type(self):
        """Test when a list has a nio Type."""

        container = ContainerClass()

        # Set the list
        container.type_list = self.type_list_to_use

        # Now make sure getting the list gets the same one
        self.assertEqual(self.type_list_to_use, container.type_list())

    def test_holder_type(self):
        """Test when a list has is a PropertyHolder type."""

        container = ContainerClass()

        # Set the list
        container.holder_list = self.holder_list_to_use

        # Now make sure getting the list gets the same one
        self.assertEqual(self.holder_list_to_use, container.holder_list())

    def test_to_from_dict(self):
        """Make sure the serialize/deserialze hold."""

        container_1 = ContainerClass()
        container_1.type_list = self.type_list_to_use
        container_1.holder_list = self.holder_list_to_use

        # Load container 2 with the dictionary of container 1
        container_2 = ContainerClass()
        one = container_1.to_dict()
        container_2.from_dict(one)
        two = container_2.to_dict()

        self.assertEqual(one, two)

    def test_bad_dict(self):
        """Raise TypeError when deserializing non-list items."""

        invalid_props = {
            "type_list": "not a list"
        }
        container_1 = ContainerClass()
        # You can set invalid props
        container_1.from_dict(invalid_props)
        with self.assertRaises(TypeError):
            # But deserializing in validate_dict is not ok
            container_1.validate_dict(invalid_props)

    def test_expression(self):
        """Test expressions for list property."""
        container = ContainerClass()
        contained = ContainedClass()
        contained.expression_property = "three is {{ 1 + 2 }}"
        container.holder_list = [contained]
        self.assertIsNotNone(container.holder_list)
        self.assertEqual(
            container.holder_list()[0].expression_property(), 'three is 3')

    def test_expression_with_signal(self):
        """Test signal expressions for list property."""
        container = ContainerClass()
        self.assertIsNotNone(container.holder_list)
        self.assertEqual(container.holder_list()[0].
                         expression_property(Signal({'value': 'signal'})),
                         'signal')

    def test_defaults(self):
        """Test list defaults."""
        defaults = ContainerClass.get_serializable_defaults()
        self.assertEqual(defaults["type_list"], [1])
        self.assertEqual(defaults["holder_list"],
                         [{'string_property': 'str',
                           'int_property': 5,
<<<<<<< HEAD
                           'expression_property': '{{ $value }}'}])
=======
                           'expression_property' : '{{ $value }}'}])

    def test_list_object_property_with_invalid_obj_type(self):
        """Raise TypeError when list obj_type is invalid."""
        with self.assertRaises(TypeError):
            class Holder(PropertyHolder):
                type_list = ListProperty(int, default=[1])
>>>>>>> 93d2410a
<|MERGE_RESOLUTION|>--- conflicted
+++ resolved
@@ -129,14 +129,10 @@
         self.assertEqual(defaults["holder_list"],
                          [{'string_property': 'str',
                            'int_property': 5,
-<<<<<<< HEAD
                            'expression_property': '{{ $value }}'}])
-=======
-                           'expression_property' : '{{ $value }}'}])
 
     def test_list_object_property_with_invalid_obj_type(self):
         """Raise TypeError when list obj_type is invalid."""
         with self.assertRaises(TypeError):
             class Holder(PropertyHolder):
-                type_list = ListProperty(int, default=[1])
->>>>>>> 93d2410a
+                type_list = ListProperty(int, default=[1])