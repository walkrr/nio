import datetime
import json
import math
import random
import re


class Parser:

    """ Helper class for translation and evaluation of nio expressions

    Args:
        signal (Signal): Contextualizes incoming code snippets.
        default (ANY): If an incoming signal does not have the
            requested attribute, this value is interpolated instead.

    """
    escaped = re.compile(r'\\(\$|{{|}})')
    ident = re.compile(r'(?<!\\)\$([_A-Za-z]([_A-Za-z0-9])*)?')
    ident_stem = re.compile(r'[_a-zA-Z][_a-zA-Z0-9]*$')

    def parse(self, tokens):
        """ Parse a list of tokens and evaluate them.

        Traverses the 'AST' (list of tokens) recursively, transforming,
        ignoring, or evaluating them as needed.

        Args:
            tokens (list(str)): Tokens corresponding to the expression
                being evaluated.

        """
        expr = ''
        if not tokens:
            result = []
        elif tokens[0] == '{{':
            tokens.pop(0)

            # Gobble up tokens until the closing delimiter
            while tokens[0] != '}}':
                expr += tokens.pop(0)
                if len(tokens) == 0:
                    raise SyntaxError("Unexpected EOF while parsing")
            tokens.pop(0)

            result = self._build_function(expr) + self.parse(tokens)
        else:

            # Just a raw string. Remove any escape characters and
            # move on.
            _next = self.escaped.sub(self._unescape, tokens.pop(0))
            result = [_next] + self.parse(tokens)

        return result

    def _build_function(self, expr):
        """ Build a function that evaluates an expression.

        Helper function to transform incoming expressions and wrap
        them in unnamed functions. This leaves the expressions themselves
        compiled and ready to be parameterized with incoming signals
        """
        transformed = self.ident.sub(self._transform_attr, expr)
        unescaped = self.escaped.sub(self._unescape, transformed)
        try:
            return [eval("lambda signal, self: {}".format(unescaped))]
        except Exception as e:
            _type = type(e)
            raise _type(
                "Error while evaluating {}: {}".format(unescaped, str(e))
            )

    def _unescape(self, match):
        return match.group(0)[1:]

    def _transform_attr(self, match):
        """ Method called from 'sub' to transform a match found by 'sub'

        $ is the first character in match, and the rest of the match contains
        what could match an identifier, the replacement is made with
        a 'getattr' with the intention of grabbing the potential attribute
        from the signal

        Args:
            match (Match): contains match found

        Returns:
            replacement string
        """
        # split by $ (special character for 'signal')
        tok = match.group(0).split('$')
<<<<<<< HEAD
        # first item in list will be empty since first character in match was $
        # and tok[1] will contain was is adjacent to it.
        # for example $attr1 would split to ["$", "attr1"]
        if self.ident_stem.match(tok[1]) is not None:
            result = 'getattr(signal,"{0}")'.format(tok[1])
        # otherwise just return the signal (substitute $ with signal)
        else:
=======
        result = tok[0]
        # add extra check for len(tok) for python37 compatibility
        if not result:
            # grab the signal
>>>>>>> 242f353b
            result = 'signal'

        return result<|MERGE_RESOLUTION|>--- conflicted
+++ resolved
@@ -89,7 +89,6 @@
         """
         # split by $ (special character for 'signal')
         tok = match.group(0).split('$')
-<<<<<<< HEAD
         # first item in list will be empty since first character in match was $
         # and tok[1] will contain was is adjacent to it.
         # for example $attr1 would split to ["$", "attr1"]
@@ -97,12 +96,5 @@
             result = 'getattr(signal,"{0}")'.format(tok[1])
         # otherwise just return the signal (substitute $ with signal)
         else:
-=======
-        result = tok[0]
-        # add extra check for len(tok) for python37 compatibility
-        if not result:
-            # grab the signal
->>>>>>> 242f353b
             result = 'signal'
-
         return result