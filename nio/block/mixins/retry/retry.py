--- conflicted
+++ resolved
@@ -30,7 +30,7 @@
         super().__init__()
         # Use the placeholder backoff strategy in case the block developer
         # doesn't define one. Note, this strategy will never retry
-        self._backoff_strategy = BackoffStrategy(logger=self._logger)
+        self._backoff_strategy = BackoffStrategy(logger=self.logger)
 
     def execute_with_retry(self, execute_method, *args, **kwargs):
         """ Execute a method and retry if it raises an exception
@@ -53,36 +53,13 @@
             execute_method, '__name__', str(execute_method))
         while True:
             try:
-<<<<<<< HEAD
-                return execute_method(**kwargs)
-            except Exception as e:
-                self.logger.warning(
-                    "On attempt {}, failed to execute method {}".format(
-                        retry_count+1, execute_method.__name__),
-                    exc_info=True)
-                if not self.before_retry(retry_count, **kwargs):
-                    # Because we are done retrying, save the exception to raise
-                    # later, outside of the except block.
-                    exc_to_raise = e
-            if exc_to_raise:
-                raise exc_to_raise
-            retry_count += 1
-
-    def before_retry(self, retry_count, **kwargs):
-        """Determine if a retry should be attempted or not.
-
-        Optionally override in block.
-
-        If a retry is going to be executed, use this to customize any handling
-        before the retry is attempted.
-=======
                 result = execute_method(*args, **kwargs)
                 # If we got here, the request succeeded, let the backoff
                 # strategy know then return the result
                 self._backoff_strategy.request_succeeded()
                 return result
             except Exception as exc:
-                self._logger.warning(
+                self.logger.warning(
                     "Retryable execution on method {} failed".format(
                         execute_method_name, exc_info=True))
                 self._backoff_strategy.request_failed(exc)
@@ -90,7 +67,7 @@
                 if not should_retry:
                     # Backoff strategy has said we're done retrying,
                     # so re-raise the exception
-                    self._logger.exception(
+                    self.logger.exception(
                         "Out of retries for method {}.".format(
                             execute_method_name))
                     raise
@@ -114,8 +91,7 @@
         if not issubclass(strategy, BackoffStrategy):
             raise TypeError("Backoff strategy must subclass BackoffStrategy")
         self._backoff_strategy = strategy(*args, **kwargs)
-        self._backoff_strategy.use_logger(self._logger)
->>>>>>> 93d2410a
+        self._backoff_strategy.use_logger(self.logger)
 
     def before_retry(self, *args, **kwargs):
         """ Perform any actions before the next retry occurs.
@@ -124,16 +100,4 @@
         This would be the function where you would make any reconnections or
         any other behavior that may make the next retry attempt succeed.
         """
-<<<<<<< HEAD
-        self.logger.debug("Determining if a retry should be attempted")
-        if retry_count >= self.num_retries:
-            return False
-        else:
-            self.logger.debug(
-                "Waiting {} seconds before retrying execute method".format(
-                    retry_count))
-            sleep(retry_count)
-            return True
-=======
-        pass  # pragma: no cover
->>>>>>> 93d2410a
+        pass  # pragma: no cover