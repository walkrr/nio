""" The base class for creating nio Blocks.

A block contains modular functionality to be used inside of Services. To create
a custom block, extend this Block class and override the appropriate methods.
"""
from nio.block.context import BlockContext
<<<<<<< HEAD
from nio.block.terminals import Terminal, TerminalType, input, output, \
    DEFAULT_TERMINAL
from nio.common.command import command
from nio.common.command.holder import CommandHolder
=======
from nio.block.terminals import Terminal, TerminalType, input, output
from nio.command import command
from nio.command.holder import CommandHolder
>>>>>>> a160ef8d
from nio.router.base import BlockRouter
from nio.properties import PropertyHolder, StringProperty, \
    VersionProperty, SelectProperty
from nio.util.logging import get_nio_logger
from nio.util.logging.levels import LogLevel
from nio.modules.persistence import Persistence
from nio.util.runner import Runner
from nio.signal.status import BlockStatusSignal
from nio.signal.base import Signal


@input(DEFAULT_TERMINAL, default=True, label="default")
@output(DEFAULT_TERMINAL, default=True, label="default")
@command('properties')
class Block(PropertyHolder, CommandHolder, Runner):

    """The base class for blocks to inherit from."""

    version = VersionProperty(version='0.0.0')
    type = StringProperty(visible=False, readonly=True)
    name = StringProperty(visible=False)
    log_level = SelectProperty(enum=LogLevel,
                               title="Log Level", default="NOTSET")

    def __init__(self, status_change_callback=None):
        """ Create a new block instance.

        Take care of setting up instance variables in your block's constructor.
        Note that the properties of the block are not available when the block
        is created. Those will be available when the block is configured.

        It is normally meaningless to pass variables to the constructor of the
        block. Any data the block requires will be passed through the
        BlockContext when the block is configured.
        """

        # We will replace the block's logger with its own name once we learn
        # what that name is during configure()
        self._logger = get_nio_logger('default')

        super().__init__(status_change_callback=status_change_callback)

        # store block type so that it gets serialized
        self.type = self.__class__.__name__

        self._block_router = None
        self.persistence = None
        self._service_name = None

    def configure(self, context):
        """Overrideable method to be called when the block configures.

        The block creator should call the configure method on the parent,
        after which it can assume that any parent configuration options present
        on the block are loaded in as class variables. They can also assume
        that all functional modules in the service process are loaded and
        started.

        Args:
            context (BlockContext): The context to use to configure the block.

        Raises:
            TypeError: If the specified router is not a BlockRouter
        """
        if not isinstance(context, BlockContext):
            raise TypeError("Block must be configured with a BlockContext")
        # Ensure it is a BlockRouter so we can safely notify
        if not isinstance(context.block_router, BlockRouter):
            raise TypeError("Block's router must be instance of BlockRouter")

        self._block_router = context.block_router

        # load the configuration as class variables
        self.from_dict(context.properties, self._logger)

        self._logger = get_nio_logger(self.name())
        self._logger.setLevel(self.log_level())

        # TODO: create unit test for this. the following passes tests:
        # self.persistence = Persistence(self.name)
        self.persistence = Persistence(self.name())
        self._service_name = context.service_name

    def start(self):
        """Overrideable method to be called when the block starts.

        The block creator can assume at this point that the block's
        initialization is complete and that the service and block router
        are in "starting" state.
        """
        pass  # pragma: no cover

    def stop(self):
        """Overrideable method to be called when the block stops.

        The block creator can assume at this point that the service and block
        router are in "stopping" state. All modules are still available for use
        in the service process.
        """
        pass  # pragma: no cover

    def notify_signals(self, signals, output_id=DEFAULT_TERMINAL):
        """Notify signals to router.

        This is the method the block should call whenever it would like
        to "output" signals for the router to send downstream.

        Args:
            signals (list): A list of signals to notify to the router
            output_id: The identifier of the output terminal to notify the
                signals on

        The signals argument is handled as follows:
            - a dictionary is not allowed
            - if a single signal is notified not as an iterable, it will get
            wrapped inside a list before forwarding to block router.

        Raises:
            TypeError: when signals are not instances of class Signal
        """

        if isinstance(signals, dict):
            raise TypeError("Signals cannot be a dictionary")

        # if a single Signal is being notified, make it a list
        if isinstance(signals, Signal):
            signals = [signals]

        self._block_router.notify_signals(self, signals, output_id)

    def notify_management_signal(self, signal):
        """Notify a management signal to router.

        Args:
            signal: signal to notify

        This is a special type of signal notification that does not actually
        propogate signals in the service. Instead, it is used to communicate
        some information to the block router about the block. For example,
        the block can report itself in an error state and thus prevent other
        signals from being delivered to it.
        """
        if isinstance(signal, BlockStatusSignal):
            # set service block is part of
            signal.service_name = self._service_name
            # TODO: create unit test for this. the following passes tests:
            # signal.block_name = self.name
            signal.block_name = self.name()
            self.status.add(signal.status)
        self._block_router.notify_management_signal(self, signal)

    def process_signals(self, signals, input_id=DEFAULT_TERMINAL):
        """Overrideable method to be called when signals are delivered.

        This method will be called by the block router whenever signals
        are sent to the block. The method should not return the modified
        signals, but rather call `notify_signals` so that the router
        can route them properly.

        Args:
            signals (list): A list of signals to be processed by the block
            input_id: The identifier of the input terminal the signals are
                being delivered to
        """
        pass  # pragma: no cover

    @classmethod
    def get_description(cls):
        """ Get a dictionary description of this block.

        Returns:
            dict: A dictionary containing the blocks properties and commands
        """
        properties = super().get_description()
        commands = cls.get_command_description()

        return {
            'properties': properties,
            'commands': commands
        }

    def properties(self):
        """ Returns block runtime properties """
        return self.to_dict()

    @classmethod
    def inputs(cls):
        """ A list of the block's input terminals """
        return Terminal.get_terminals_on_class(cls, TerminalType.input)

    @classmethod
    def outputs(cls):
        """ A list of the block's output terminals """
        return Terminal.get_terminals_on_class(cls, TerminalType.output)

    def is_input_valid(self, input_id):
        """ Find out if input is valid

        Args:
            input_id: input identifier

        Returns:
            bool: True if the input ID exists on this block
        """
        return input_id in [i.id for i in self.__class__.inputs()]

    def is_output_valid(self, output_id):
        """ Find out if output is valid

        Args:
            output_id: output identifier

        Returns:
            bool: True if the output ID exists on this block
        """
        return output_id in [o.id for o in self.__class__.outputs()]

    def get_logger(self):
        """ Provides block logger
        """
        return self._logger<|MERGE_RESOLUTION|>--- conflicted
+++ resolved
@@ -4,16 +4,10 @@
 a custom block, extend this Block class and override the appropriate methods.
 """
 from nio.block.context import BlockContext
-<<<<<<< HEAD
 from nio.block.terminals import Terminal, TerminalType, input, output, \
     DEFAULT_TERMINAL
-from nio.common.command import command
-from nio.common.command.holder import CommandHolder
-=======
-from nio.block.terminals import Terminal, TerminalType, input, output
 from nio.command import command
 from nio.command.holder import CommandHolder
->>>>>>> a160ef8d
 from nio.router.base import BlockRouter
 from nio.properties import PropertyHolder, StringProperty, \
     VersionProperty, SelectProperty
